use crate::{
    config::{DataType, GenerateConfig, TransformConfig, TransformDescription},
    event::Event,
    internal_events::{
        RenameFieldsEventProcessed, RenameFieldsFieldDoesNotExist, RenameFieldsFieldOverwritten,
    },
    serde::Fields,
    transforms::{FunctionTransform, Transform},
};
use indexmap::map::IndexMap;
use serde::{Deserialize, Serialize};

#[derive(Deserialize, Serialize, Debug)]
#[serde(deny_unknown_fields)]
pub struct RenameFieldsConfig {
    pub fields: Fields<String>,
    drop_empty: Option<bool>,
}

#[derive(Debug, Clone)]
pub struct RenameFields {
    fields: IndexMap<String, String>,
    drop_empty: bool,
}

inventory::submit! {
    TransformDescription::new::<RenameFieldsConfig>("rename_fields")
}

impl GenerateConfig for RenameFieldsConfig {
    fn generate_config() -> toml::Value {
        toml::from_str(r#"fields.old_field_name = "new_field_name""#).unwrap()
    }
}

#[async_trait::async_trait]
#[typetag::serde(name = "rename_fields")]
impl TransformConfig for RenameFieldsConfig {
<<<<<<< HEAD
    async fn build(&self, _exec: TransformContext) -> crate::Result<Transform> {
=======
    async fn build(&self) -> crate::Result<Box<dyn Transform>> {
>>>>>>> 8d68f999
        let mut fields = IndexMap::default();
        for (key, value) in self.fields.clone().all_fields() {
            fields.insert(key.to_string(), value.to_string());
        }
        Ok(Transform::function(RenameFields::new(
            fields,
            self.drop_empty.unwrap_or(false),
        )?))
    }

    fn input_type(&self) -> DataType {
        DataType::Log
    }

    fn output_type(&self) -> DataType {
        DataType::Log
    }

    fn transform_type(&self) -> &'static str {
        "rename_fields"
    }
}

impl RenameFields {
    pub fn new(fields: IndexMap<String, String>, drop_empty: bool) -> crate::Result<Self> {
        Ok(RenameFields { fields, drop_empty })
    }
}

impl FunctionTransform for RenameFields {
    fn transform(&mut self, output: &mut Vec<Event>, mut event: Event) {
        emit!(RenameFieldsEventProcessed);

        for (old_key, new_key) in &self.fields {
            let log = event.as_mut_log();
            match log.remove_prune(&old_key, self.drop_empty) {
                Some(v) => {
                    if event.as_mut_log().insert(&new_key, v).is_some() {
                        emit!(RenameFieldsFieldOverwritten { field: old_key });
                    }
                }
                None => {
                    emit!(RenameFieldsFieldDoesNotExist { field: old_key });
                }
            }
        }

        output.push(event);
    }
}

#[cfg(test)]
mod tests {
    use super::*;

    #[test]
    fn generate_config() {
        crate::test_util::test_generate_config::<RenameFieldsConfig>();
    }

    #[test]
    fn rename_fields() {
        let mut event = Event::from("message");
        event.as_mut_log().insert("to_move", "some value");
        event.as_mut_log().insert("do_not_move", "not moved");
        let mut fields = IndexMap::new();
        fields.insert(String::from("to_move"), String::from("moved"));
        fields.insert(
            String::from("not_present"),
            String::from("should_not_exist"),
        );

        let mut transform = RenameFields::new(fields, false).unwrap();

        let new_event = transform.transform_one(event).unwrap();

        assert!(new_event.as_log().get("to_move").is_none());
        assert_eq!(new_event.as_log()["moved"], "some value".into());
        assert!(new_event.as_log().get("not_present").is_none());
        assert!(new_event.as_log().get("should_not_exist").is_none());
        assert_eq!(new_event.as_log()["do_not_move"], "not moved".into());
    }
}<|MERGE_RESOLUTION|>--- conflicted
+++ resolved
@@ -36,11 +36,7 @@
 #[async_trait::async_trait]
 #[typetag::serde(name = "rename_fields")]
 impl TransformConfig for RenameFieldsConfig {
-<<<<<<< HEAD
-    async fn build(&self, _exec: TransformContext) -> crate::Result<Transform> {
-=======
-    async fn build(&self) -> crate::Result<Box<dyn Transform>> {
->>>>>>> 8d68f999
+    async fn build(&self) -> crate::Result<Transform> {
         let mut fields = IndexMap::default();
         for (key, value) in self.fields.clone().all_fields() {
             fields.insert(key.to_string(), value.to_string());
