--- conflicted
+++ resolved
@@ -124,12 +124,8 @@
     runtime: &mut Runtime,
     program: &str,
     state: &mut state::Compiler,
-<<<<<<< HEAD
+    timezone: &TimeZone,
 ) -> Result<Value, String> {
-=======
-    timezone: &TimeZone,
-) -> RuntimeResult {
->>>>>>> 25331b27
     let mut empty = value!({});
     let object = match object {
         None => &mut empty as &mut dyn Target,
@@ -141,13 +137,9 @@
         Err(diagnostics) => return Err(Formatter::new(program, diagnostics).colored().to_string()),
     };
 
-<<<<<<< HEAD
     runtime
-        .resolve(object, &program)
+        .resolve(object, &program, timezone)
         .map_err(|err| err.to_string())
-=======
-    runtime.resolve(object, &program, timezone)
->>>>>>> 25331b27
 }
 
 struct Repl {
